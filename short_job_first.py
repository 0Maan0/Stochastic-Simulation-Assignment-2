--- conflicted
+++ resolved
@@ -1,167 +1,140 @@
-'''
-This module contains the main implementation of an M/M/N queue simulation.
-'''
-import numpy as np
-import matplotlib.pyplot as plt
-import simpy
-
-
-class sims():
-    """docstring here"""
-
-    def __init__(self, lam, mu, n, rho=None, sjf=False, deterministic=False, tail=False):
-        '''
-        Calculate the system load of an M/M/n queue. or M/D/1 queue if deterministic
-        return: float
-        '''
-
-        self.lam = lam
-        self.n = n
-
-        if rho is not None:
-            # setting rho ignores given mu
-            self.rho = rho
-            self.mu = lam/n/rho
-        else:
-            self.rho = lam / (n*mu)
-            self.mu = mu
-
-        if self.rho >= 1:
-            raise ValueError("System is unstable")
-        
-        self.sjf = sjf
-        self.deterministic = deterministic
-        self.tail = tail
-
-    def service(self, service_time, priority):
-        '''
-        The traject of a customer in the system. (Arrival -> Service -> Departure).
-        '''
-        arrive = self.env.now
-        with self.server.request(priority=priority) as req:
-            yield req # Wait until the request is granted.
-            wait = self.env.now - arrive
-
-            self.waiting_times.append(wait)
-            self.service_time_list.append(service_time)
-
-            yield self.env.timeout(service_time) # Wait for the service to finish.
-
-    
-    def source(self, max_customers):
-        '''
-        Generate customers at rate lambda.
-        '''
-        for _ in range(max_customers):
-            inter_arrival = np.random.exponential(1/self.lam) # Time between arrivals.
-            yield self.env.timeout(inter_arrival)
-
-
-            if self.deterministic:
-                # determintistic dist. 1/mu m/d/n
-                service_time = 1 / self.mu
-
-            elif self.tail:
-                # long-tail dist. hyperexponential. 
-                if np.random.rand() <= 0.25:
-                    service_time = np.random.exponential(5)
-                else:
-                    service_time = np.random.exponential(1)
-            else:
-                # exponential dist. m/m/n
-                service_time = np.random.exponential(1/self.mu)
-
-            if self.sjf:
-                #  set priority based on service time value
-                priority = int(service_time*1000)
-            else:
-                priority = 0
-
-            self.env.process(self.service(service_time, priority))
-
-
-    def simulate_queue(self, max_customers = 10000, seed=None):
-        '''
-        Start environment and run the simulation.
-        return: list
-        '''
-        # lists used for tracking sim
-        self.waiting_times = [] # time waited, result of sim
-        self.service_time_list = [] # follows M dist.
-
-        if seed:
-            np.random.seed(seed)
-
-        self.env = simpy.Environment()
-        self.server = simpy.PriorityResource(self.env, capacity=n)
-
-
-        self.env.process(self.source(max_customers))
-        self.env.run()
-        return self.rho, self.waiting_times
-
-
-LAMBDA = 1
-MU = 1.1
-n = 2
-
-<<<<<<< HEAD
-#shortest and first job plotten
-
-sim = sims(LAMBDA, MU, n, rho=0.9, sjf=True)
-rho, simulation = sim.simulate_queue()
-print(f"for mu = {sim.mu}, n = {sim.n} and rho = {sim.rho} the mean waiting time is {np.mean(simulation)} +- {np.std(simulation)}, sjf = {sim.sjf}, deterministic = {sim.deterministic}.")
-
-sim2 = sims(LAMBDA, MU, n, rho=0.9, sjf=False)
-_, _ = sim2.simulate_queue()
-
-print(f"for mu = {sim2.mu}, n = {sim2.n} and rho = {sim2.rho} the mean waiting time is {np.mean(sim2.waiting_times)} +- {np.std(sim2.waiting_times)}, sjf = {sim2.sjf}., deterministic = {sim2.deterministic}.")
-
-print('-----')
-print(np.mean(sim.service_time_list))
-print(np.mean(sim2.service_time_list))
-
-fig, ax = plt.subplots(1, 2, sharey=True, sharex=True, gridspec_kw={'wspace': 0.05})
-
-ax[0].scatter(sim.service_time_list, simulation, marker='.', label='SJF', s=50, lw=0)
-ax[1].scatter(sim2.service_time_list, sim2.waiting_times, marker='.', label='FIFO', s=50, lw=0)
-ax[0].set_ylabel(r'Waiting Time ($t_w$)')
-ax[0].set_xlabel(r'Service Time ($t_s$)')
-ax[1].set_xlabel(r'Service Time ($t_s$)')
-ax[0].legend()
-ax[1].legend()
-
-plt.show()
-plt.savefig(
-      f'Figures/sjf_vs_fifo_n{n}_rho{rho}.pdf',
-      bbox_inches='tight', format='pdf'
-)
-
-
-=======
-if True:
-    sim = sims(LAMBDA, MU, n, rho=0.9, tail=True)
-    rho, simulation = sim.simulate_queue()
-    print(f"for mu = {sim.mu}, n = {sim.n} and rho = {sim.rho} the mean waiting time is {np.mean(simulation)} +- {np.std(simulation)}, tail = {sim.tail}, sjf = {sim.sjf}, deterministic = {sim.deterministic}.")
-
-    sim2 = sims(LAMBDA, MU, n, rho=0.9, tail=False)
-    _, _ = sim2.simulate_queue()
-    print(f"for mu = {sim2.mu}, n = {sim2.n} and rho = {sim2.rho} the mean waiting time is {np.mean(sim2.waiting_times)} +- {np.std(sim2.waiting_times)}, tail = {sim2.tail}, sjf = {sim2.sjf}., deterministic = {sim2.deterministic}.")
-
-    print('-----')
-    print(np.mean(sim.service_time_list))
-    print(np.mean(sim2.service_time_list))
-
-    fig, ax = plt.subplots(1, 2, sharey=True)
-
-    ax[0].scatter(sim.service_time_list, simulation, marker='.', label='tail')
-    ax[1].scatter(sim2.service_time_list, sim2.waiting_times, marker='.', label='M')
-    ax[0].set_ylabel('waiting time')
-    ax[0].set_xlabel('service time')
-    ax[1].set_ylabel('waiting time')
-    ax[1].set_xlabel('service time')
-    ax[0].legend()
-    ax[1].legend()
-
-    plt.show()
->>>>>>> 6ceed561
+'''
+This module contains the main implementation of an M/M/N queue simulation.
+'''
+import numpy as np
+import matplotlib.pyplot as plt
+import simpy
+
+
+class sims():
+    """docstring here"""
+
+    def __init__(self, lam, mu, n, rho=None, sjf=False, deterministic=False, tail=False):
+        '''
+        Calculate the system load of an M/M/n queue. or M/D/1 queue if deterministic
+        return: float
+        '''
+
+        self.lam = lam
+        self.n = n
+
+        if rho is not None:
+            # setting rho ignores given mu
+            self.rho = rho
+            self.mu = lam/n/rho
+        else:
+            self.rho = lam / (n*mu)
+            self.mu = mu
+
+        if self.rho >= 1:
+            raise ValueError("System is unstable")
+        
+        self.sjf = sjf
+        self.deterministic = deterministic
+        self.tail = tail
+
+    def service(self, service_time, priority):
+        '''
+        The traject of a customer in the system. (Arrival -> Service -> Departure).
+        '''
+        arrive = self.env.now
+        with self.server.request(priority=priority) as req:
+            yield req # Wait until the request is granted.
+            wait = self.env.now - arrive
+
+            self.waiting_times.append(wait)
+            self.service_time_list.append(service_time)
+
+            yield self.env.timeout(service_time) # Wait for the service to finish.
+
+    
+    def source(self, max_customers):
+        '''
+        Generate customers at rate lambda.
+        '''
+        for _ in range(max_customers):
+            inter_arrival = np.random.exponential(1/self.lam) # Time between arrivals.
+            yield self.env.timeout(inter_arrival)
+
+
+            if self.deterministic:
+                # determintistic dist. 1/mu m/d/n
+                service_time = 1 / self.mu
+
+            elif self.tail:
+                # long-tail dist. hyperexponential. 
+                if np.random.rand() <= 0.25:
+                    service_time = np.random.exponential(5)
+                else:
+                    service_time = np.random.exponential(1)
+            else:
+                # exponential dist. m/m/n
+                service_time = np.random.exponential(1/self.mu)
+
+            if self.sjf:
+                #  set priority based on service time value
+                priority = int(service_time*1000)
+            else:
+                priority = 0
+
+            self.env.process(self.service(service_time, priority))
+
+
+    def simulate_queue(self, max_customers = 10000, seed=None):
+        '''
+        Start environment and run the simulation.
+        return: list
+        '''
+        # lists used for tracking sim
+        self.waiting_times = [] # time waited, result of sim
+        self.service_time_list = [] # follows M dist.
+
+        if seed:
+            np.random.seed(seed)
+
+        self.env = simpy.Environment()
+        self.server = simpy.PriorityResource(self.env, capacity=n)
+
+
+        self.env.process(self.source(max_customers))
+        self.env.run()
+        return self.rho, self.waiting_times
+
+
+LAMBDA = 1
+MU = 1.1
+n = 2
+
+if True:
+    sim = sims(LAMBDA, MU, n, rho=0.9, tail=True)
+    rho, simulation = sim.simulate_queue()
+    print(f"for mu = {sim.mu}, n = {sim.n} and rho = {sim.rho} the mean waiting time is {np.mean(simulation)} +- {np.std(simulation)}, tail = {sim.tail}, sjf = {sim.sjf}, deterministic = {sim.deterministic}.")
+sim = sims(LAMBDA, MU, n, rho=0.9, sjf=True)
+rho, simulation = sim.simulate_queue()
+print(f"for mu = {sim.mu}, n = {sim.n} and rho = {sim.rho} the mean waiting time is {np.mean(simulation)} +- {np.std(simulation)}, sjf = {sim.sjf}, deterministic = {sim.deterministic}.")
+
+sim2 = sims(LAMBDA, MU, n, rho=0.9, sjf=False)
+_, _ = sim2.simulate_queue()
+
+print(f"for mu = {sim2.mu}, n = {sim2.n} and rho = {sim2.rho} the mean waiting time is {np.mean(sim2.waiting_times)} +- {np.std(sim2.waiting_times)}, sjf = {sim2.sjf}., deterministic = {sim2.deterministic}.")
+
+print('-----')
+print(np.mean(sim.service_time_list))
+print(np.mean(sim2.service_time_list))
+
+fig, ax = plt.subplots(1, 2, sharey=True, sharex=True, gridspec_kw={'wspace': 0.05})
+
+ax[0].scatter(sim.service_time_list, simulation, marker='.', label='SJF', s=50, lw=0)
+ax[1].scatter(sim2.service_time_list, sim2.waiting_times, marker='.', label='FIFO', s=50, lw=0)
+ax[0].set_ylabel(r'Waiting Time ($t_w$)')
+ax[0].set_xlabel(r'Service Time ($t_s$)')
+ax[1].set_xlabel(r'Service Time ($t_s$)')
+ax[0].legend()
+ax[1].legend()
+
+plt.show()
+plt.savefig(
+      f'Figures/sjf_vs_fifo_n{n}_rho{rho}.pdf',
+      bbox_inches='tight', format='pdf'
+)
+