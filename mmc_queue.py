--- conflicted
+++ resolved
@@ -1,94 +1,76 @@
-'''
-This module contains the main implementation of an M/M/N queue simulation.
-'''
-import numpy as np
-import matplotlib.pyplot as plt
-import simpy
-
-def system_load(lam, mu, n):
-    '''
-    Calculate the system load of an M/M/n queue.
-    return: float
-    '''
-    rho = lam / (n*mu)
-    return rho
-
-def service(env, server, waiting_times, service_time):
-    '''
-    The traject of a customer in the system. (Arrival -> Service -> Departure).
-    '''
-    arrive = env.now
-    with server.request() as req:
-        yield req # Wait until the request is granted.
-        wait = env.now - arrive
-        waiting_times.append(wait)
-        yield env.timeout(service_time) # Wait for the service to finish.
- 
-def source(env, lam, server, mu, waiting_times, max_customers):
-    '''
-    Generate customers at rate lambda.
-    '''
-    for _ in range(max_customers):
-        inter_arrival = np.random.exponential(1/lam) # Time between arrivals.
-        yield env.timeout(inter_arrival)
-        service_time = np.random.exponential(1/mu)
-        env.process(service(env, server, waiting_times, service_time))
-
-def simulate_mmn_queue(lam, mu, n, max_customers = 10000, seed=None):
-    '''
-    Start environment and run the simulation.
-    return: list
-    '''
-    if seed:
-        np.random.seed(seed)
-    rho = system_load(lam, mu, n)
-    if rho >= 1:
-        raise ValueError("System is unstable")
-<<<<<<< HEAD
-    env = sp.Environment()
-    server = sp.Resource(env, capacity=n)
-=======
-    env = simpy.Environment()
-    server = simpy.Resource(env, capacity=n)
->>>>>>> 9b3b56da
-    waiting_times = []
-    env.process(source(env, lam, server, mu, waiting_times, max_customers))
-    env.run()
-    return rho, waiting_times
-
-LAMBDA = 1
-mu_values = np.linspace(1.1, 4, 10)
-n_tests = [1, 2, 4]
-<<<<<<< HEAD
-for n in n_tests:
-    rho, simulation = simulate_MMn_queue(lambd, mu, n, seed=0)
-    print(f"for n = {n}, with {rho=}, the mean waiting time is {np.mean(simulation)} and the std is {np.std(simulation)}.")	
-
-'''
-def steady_state_probability(rho, n):
-    part1 = np.sum((n*rho)**i / np.math.factorial(i) for i in range(n))
-    part2 = ((n*rho)) **n / np.math.factorial(n) * (1/(1 - rho))
-    p0 = 1 / (part1 + part2)
-    return p0
-=======
-for MU in mu_values:
-    for n in n_tests:
-        simulation = simulate_mmn_queue(LAMBDA, MU, n)
-        #print(f"for mu = {MU} and n = {n} the mean waiting time is {np.mean(simulation)} +- {np.std(simulation)}.")
-
-MU = 1.1
-mean_waiting_times = []
-std_waiting_times = []
-precision = 0.01
-std = 1
-mean = 0
-while std > precision* mean:
-    simulation = simulate_mmn_queue(LAMBDA, MU, 2) 
-    mean_waiting_times.append(np.mean(simulation))
-    std_waiting_times.append(np.std(simulation))
->>>>>>> 9b3b56da
-
-    mean = np.mean(mean_waiting_times)
-    std = np.std(mean_waiting_times)
-print(f"for mu = {MU} and n = {2} the mean waiting time is {mean} +- {std}.")
-
+'''
+This module contains the main implementation of an M/M/N queue simulation.
+'''
+import numpy as np
+import matplotlib.pyplot as plt
+import simpy
+
+def system_load(lam, mu, n):
+    '''
+    Calculate the system load of an M/M/n queue.
+    return: float
+    '''
+    rho = lam / (n*mu)
+    return rho
+
+def service(env, server, waiting_times, service_time):
+    '''
+    The traject of a customer in the system. (Arrival -> Service -> Departure).
+    '''
+    arrive = env.now
+    with server.request() as req:
+        yield req # Wait until the request is granted.
+        wait = env.now - arrive
+        waiting_times.append(wait)
+        yield env.timeout(service_time) # Wait for the service to finish.
+ 
+def source(env, lam, server, mu, waiting_times, max_customers):
+    '''
+    Generate customers at rate lambda.
+    '''
+    for _ in range(max_customers):
+        inter_arrival = np.random.exponential(1/lam) # Time between arrivals.
+        yield env.timeout(inter_arrival)
+        service_time = np.random.exponential(1/mu)
+        env.process(service(env, server, waiting_times, service_time))
+
+def simulate_mmn_queue(lam, mu, n, max_customers = 10000, seed=None):
+    '''
+    Start environment and run the simulation.
+    return: list
+    '''
+    if seed:
+        np.random.seed(seed)
+    rho = system_load(lam, mu, n)
+    if rho >= 1:
+        raise ValueError("System is unstable")
+    env = simpy.Environment()
+    server = simpy.Resource(env, capacity=n)
+    waiting_times = []
+    env.process(source(env, lam, server, mu, waiting_times, max_customers))
+    env.run()
+    return rho, waiting_times
+
+LAMBDA = 1
+mu_values = np.linspace(1.1, 4, 10)
+n_tests = [1, 2, 4]
+for MU in mu_values:
+    for n in n_tests:
+        rho, simulation = simulate_mmn_queue(LAMBDA, MU, n)
+        #print(f"for mu = {MU}, n = {n} and {rho=} the mean waiting time is {np.mean(simulation)} +- {np.std(simulation)}.")
+
+MU = 1.1
+mean_waiting_times = []
+std_waiting_times = []
+precision = 0.01
+std = 1
+mean = 0
+while std > precision* mean:
+    simulation = simulate_mmn_queue(LAMBDA, MU, 2) 
+    mean_waiting_times.append(np.mean(simulation))
+    std_waiting_times.append(np.std(simulation))
+
+    mean = np.mean(mean_waiting_times)
+    std = np.std(mean_waiting_times)
+print(f"for mu = {MU} and n = {2} the mean waiting time is {mean} +- {std}.")
+